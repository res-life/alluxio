--- conflicted
+++ resolved
@@ -63,14 +63,8 @@
     Journal blockJournal = new Journal(mTestFolder.newFolder().getAbsolutePath());
     Journal fsJournal = new Journal(mTestFolder.newFolder().getAbsolutePath());
 
-<<<<<<< HEAD
-    mBlockMaster = new BlockMaster(mTachyonConf, blockJournal);
-    mFileSystemMaster =
-        new FileSystemMaster(mTachyonConf, mBlockMaster, fsJournal);
-=======
     mBlockMaster = new BlockMaster(blockJournal);
     mFileSystemMaster = new FileSystemMaster(mBlockMaster, fsJournal);
->>>>>>> 8b309a28
 
     mBlockMaster.start(true);
     mFileSystemMaster.start(true);
