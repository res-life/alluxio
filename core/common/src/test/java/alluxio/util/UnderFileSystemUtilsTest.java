--- conflicted
+++ resolved
@@ -11,15 +11,11 @@
 
 package alluxio.util;
 
-<<<<<<< HEAD
+import alluxio.AlluxioURI;
 import alluxio.ConfigurationRule;
 import alluxio.PropertyKey;
 
 import com.google.common.collect.Maps;
-=======
-import alluxio.AlluxioURI;
-
->>>>>>> d13b5d70
 import org.junit.Assert;
 import org.junit.Test;
 
@@ -46,7 +42,6 @@
   }
 
   @Test
-<<<<<<< HEAD
   public void getValue() throws Exception {
     try (Closeable c = new ConfigurationRule(PropertyKey.S3A_ACCESS_KEY, "bar").toResource()) {
       Map<String, String> conf = Maps.newHashMap();
@@ -62,7 +57,9 @@
     Assert.assertFalse(UnderFileSystemUtils.containsKey(PropertyKey.S3A_ACCESS_KEY, conf));
     conf.put(PropertyKey.S3A_ACCESS_KEY.toString(), "foo");
     Assert.assertTrue(UnderFileSystemUtils.containsKey(PropertyKey.S3A_ACCESS_KEY, conf));
-=======
+  }
+
+  @Test
   public void getBucketName() throws Exception {
     Assert.assertEquals("s3-bucket-name",
         UnderFileSystemUtils.getBucketName(new AlluxioURI("s3://s3-bucket-name/")));
@@ -76,6 +73,5 @@
         UnderFileSystemUtils.getBucketName(new AlluxioURI("swift://container&/folder/file")));
     Assert.assertEquals("oss",
         UnderFileSystemUtils.getBucketName(new AlluxioURI("oss://oss/folder/.file")));
->>>>>>> d13b5d70
   }
 }