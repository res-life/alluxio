/*
 * The Alluxio Open Foundation licenses this work under the Apache License, version 2.0
 * (the “License”). You may not use this work except in compliance with the License, which is
 * available at www.apache.org/licenses/LICENSE-2.0
 *
 * This software is distributed on an "AS IS" basis, WITHOUT WARRANTIES OR CONDITIONS OF ANY KIND,
 * either express or implied, as more fully set forth in the License.
 *
 * See the NOTICE file distributed with this work for information regarding copyright ownership.
 */

package alluxio.master.file.async;

import alluxio.AlluxioURI;
import alluxio.Constants;
import alluxio.exception.AccessControlException;
import alluxio.exception.AlluxioException;
import alluxio.exception.FileDoesNotExistException;
import alluxio.exception.InvalidPathException;
import alluxio.master.file.FileSystemMaster;
import alluxio.master.file.meta.FileSystemMasterView;
import alluxio.thrift.PersistFile;
import alluxio.util.IdUtils;
import alluxio.wire.BlockLocation;
import alluxio.wire.FileBlockInfo;
import alluxio.wire.FileInfo;
import alluxio.wire.WorkerInfo;

import com.google.common.base.Preconditions;
import org.slf4j.Logger;
import org.slf4j.LoggerFactory;

import java.util.ArrayList;
import java.util.HashMap;
import java.util.HashSet;
import java.util.List;
import java.util.Map;
import java.util.Random;
import java.util.Set;

/**
 * The default handler for async persistence that schedules the the persistence on the workers that
 * contains all the blocks of a given file, and the handler returns the scheduled request whenever
 * the corresponding worker polls.
 */
public class DefaultAsyncPersistHandler implements AsyncPersistHandler {
  private static final Logger LOG = LoggerFactory.getLogger(Constants.LOGGER_TYPE);

  private final FileSystemMasterView mFileSystemMasterView;

  /** Map from worker to the files to persist on that worker. Used by async persistence service. */
  private final Map<Long, Set<Long>> mWorkerToAsyncPersistFiles;

  /**
   * Constructs a new instance of {@link AsyncPersistHandler}.
   *
   * @param view a view of {@link FileSystemMaster}
   */
  public DefaultAsyncPersistHandler(FileSystemMasterView view) {
    mWorkerToAsyncPersistFiles = new HashMap<>();
    mFileSystemMasterView = Preconditions.checkNotNull(view);
  }

  @Override
  public synchronized void scheduleAsyncPersistence(AlluxioURI path)
      throws AlluxioException {
    // find the worker
    long workerId = getWorkerStoringFile(path);

    if (workerId == IdUtils.INVALID_WORKER_ID) {
      LOG.error("No worker found to schedule async persistence for file " + path);
      return;
    }

    if (!mWorkerToAsyncPersistFiles.containsKey(workerId)) {
      mWorkerToAsyncPersistFiles.put(workerId, new HashSet<Long>());
    }
    mWorkerToAsyncPersistFiles.get(workerId).add(mFileSystemMasterView.getFileId(path));
  }

  /**
   * Gets a worker where the given file is stored.
   *
   * @param path the path to the file
   * @return the id of the storing worker
   * @throws FileDoesNotExistException when the file does not exist on any worker
   * @throws AccessControlException if permission checking fails
   */
  // TODO(calvin): Propagate the exceptions in certain cases
  private long getWorkerStoringFile(AlluxioURI path)
      throws FileDoesNotExistException, AccessControlException {
<<<<<<< HEAD
    long fileId = mFileSystemMasterView.getFileId(path);
    if (mFileSystemMasterView.getFileInfo(fileId).getLength() == 0) {
      // if file is empty, return any worker
      List<WorkerInfo> workerInfoList = mFileSystemMasterView.getWorkerInfoList();
      if (workerInfoList.isEmpty()) {
        LOG.error("No worker is available");
        return IdUtils.INVALID_WORKER_ID;
      }
      // randomly pick a worker
      int index = new Random().nextInt(workerInfoList.size());
      return workerInfoList.get(index).getId();
    }

    Map<Long, Integer> workerBlockCounts = Maps.newHashMap();
=======
    Map<Long, Integer> workerBlockCounts = new HashMap<>();
>>>>>>> ab645651
    List<FileBlockInfo> blockInfoList;
    try {
      blockInfoList = mFileSystemMasterView.getFileBlockInfoList(path);

      for (FileBlockInfo fileBlockInfo : blockInfoList) {
        for (BlockLocation blockLocation : fileBlockInfo.getBlockInfo().getLocations()) {
          if (workerBlockCounts.containsKey(blockLocation.getWorkerId())) {
            workerBlockCounts.put(blockLocation.getWorkerId(),
                workerBlockCounts.get(blockLocation.getWorkerId()) + 1);
          } else {
            workerBlockCounts.put(blockLocation.getWorkerId(), 1);
          }

          // all the blocks of a file must be stored on the same worker
          if (workerBlockCounts.get(blockLocation.getWorkerId()) == blockInfoList.size()) {
            return blockLocation.getWorkerId();
          }
        }
      }
    } catch (FileDoesNotExistException e) {
      LOG.error("The file {} to persist does not exist", path);
      return IdUtils.INVALID_WORKER_ID;
    } catch (InvalidPathException e) {
      LOG.error("The file {} to persist is invalid", path);
      return IdUtils.INVALID_WORKER_ID;
    }

    if (workerBlockCounts.size() == 0) {
      LOG.error("The file " + path + " does not exist on any worker");
      return IdUtils.INVALID_WORKER_ID;
    }

    LOG.error("Not all the blocks of file {} stored on the same worker", path);
    return IdUtils.INVALID_WORKER_ID;
  }

  /**
   * Polls the files to send to the given worker for persistence. It also removes files from the
   * worker entry in {@link #mWorkerToAsyncPersistFiles}.
   *
   * @param workerId the worker id
   * @return the list of files
   * @throws FileDoesNotExistException if the file does not exist
   * @throws InvalidPathException if the path is invalid
   * @throws AccessControlException if permission checking fails
   */
  @Override
  public synchronized List<PersistFile> pollFilesToPersist(long workerId)
      throws FileDoesNotExistException, InvalidPathException, AccessControlException {
    List<PersistFile> filesToPersist = new ArrayList<>();
    List<Long> fileIdsToPersist = new ArrayList<>();

    if (!mWorkerToAsyncPersistFiles.containsKey(workerId)) {
      return filesToPersist;
    }

    Set<Long> scheduledFiles = mWorkerToAsyncPersistFiles.get(workerId);
    for (long fileId : scheduledFiles) {
      FileInfo fileInfo = mFileSystemMasterView.getFileInfo(fileId);
      if (fileInfo.isCompleted()) {
        fileIdsToPersist.add(fileId);
        List<Long> blockIds = new ArrayList<>();
        for (FileBlockInfo fileBlockInfo : mFileSystemMasterView
            .getFileBlockInfoList(mFileSystemMasterView.getPath(fileId))) {
          blockIds.add(fileBlockInfo.getBlockInfo().getBlockId());
        }

        filesToPersist.add(new PersistFile(fileId, blockIds));
      }
    }
    mWorkerToAsyncPersistFiles.get(workerId).removeAll(fileIdsToPersist);
    return filesToPersist;
  }
}<|MERGE_RESOLUTION|>--- conflicted
+++ resolved
@@ -89,7 +89,6 @@
   // TODO(calvin): Propagate the exceptions in certain cases
   private long getWorkerStoringFile(AlluxioURI path)
       throws FileDoesNotExistException, AccessControlException {
-<<<<<<< HEAD
     long fileId = mFileSystemMasterView.getFileId(path);
     if (mFileSystemMasterView.getFileInfo(fileId).getLength() == 0) {
       // if file is empty, return any worker
@@ -103,10 +102,7 @@
       return workerInfoList.get(index).getId();
     }
 
-    Map<Long, Integer> workerBlockCounts = Maps.newHashMap();
-=======
     Map<Long, Integer> workerBlockCounts = new HashMap<>();
->>>>>>> ab645651
     List<FileBlockInfo> blockInfoList;
     try {
       blockInfoList = mFileSystemMasterView.getFileBlockInfoList(path);
