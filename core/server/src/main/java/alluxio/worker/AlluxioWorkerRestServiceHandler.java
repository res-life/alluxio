--- conflicted
+++ resolved
@@ -49,8 +49,6 @@
 @Path(AlluxioWorkerRestServiceHandler.SERVICE_PREFIX)
 @Produces(MediaType.APPLICATION_JSON)
 public final class AlluxioWorkerRestServiceHandler {
-  private static final String ALLUXIO_CONF_PREFIX = "alluxio";
-
   public static final String SERVICE_PREFIX = "worker";
   public static final String GET_RPC_ADDRESS = "rpc_address";
   public static final String GET_CAPACITY_BYTES = "capacity_bytes";
@@ -84,14 +82,6 @@
   @Path(GET_CONFIGURATION)
   @ReturnType("java.util.SortedMap<java.lang.String, java.lang.String>")
   public Response getConfiguration() {
-<<<<<<< HEAD
-    Set<Map.Entry<String, String>> properties = Configuration.toMap().entrySet();
-    SortedMap<String, String> configuration = new TreeMap<>();
-    for (Map.Entry<String, String> entry : properties) {
-      String key = entry.getKey();
-      if (PropertyKey.isValid(key)) {
-        configuration.put(key, entry.getValue());
-=======
     return RestUtils.call(new RestUtils.RestCallable<Map<String, String>>() {
       @Override
       public Map<String, String> call() throws Exception {
@@ -99,12 +89,11 @@
         SortedMap<String, String> configuration = new TreeMap<>();
         for (Map.Entry<String, String> entry : properties) {
           String key = entry.getKey();
-          if (key.startsWith(ALLUXIO_CONF_PREFIX)) {
+          if (PropertyKey.isValid(key)) {
             configuration.put(key, entry.getValue());
           }
         }
         return configuration;
->>>>>>> 573456b3
       }
     });
   }
@@ -117,16 +106,12 @@
   @Path(GET_RPC_ADDRESS)
   @ReturnType("java.lang.String")
   public Response getRpcAddress() {
-<<<<<<< HEAD
-    return RestUtils.createResponse(mWorker.getRpcAddress().toString());
-=======
     return RestUtils.call(new RestUtils.RestCallable<String>() {
       @Override
       public String call() throws Exception {
-        return mWorker.getWorkerAddress().toString();
-      }
-    });
->>>>>>> 573456b3
+        return mWorker.getRpcAddress().toString();
+      }
+    });
   }
 
   /**
@@ -296,30 +281,6 @@
   @Path(GET_METRICS)
   @ReturnType("java.util.SortedMap<java.lang.String, java.lang.Long>")
   public Response getMetrics() {
-<<<<<<< HEAD
-    MetricRegistry metricRegistry = mWorker.getWorkerMetricsSystem().getMetricRegistry();
-
-    // Get all counters.
-    Map<String, Counter> counters = metricRegistry.getCounters();
-
-    // Only the gauge for cached blocks is retrieved here, other gauges are statistics of free/used
-    // spaces, those statistics can be gotten via other REST apis.
-    String blocksCachedProperty = CommonUtils.argsToString(".",
-        MetricsSystem.buildSourceRegistryName(MetricsSystem.WORKER_INSTANCE,
-              WorkerContext.getWorkerSource()), WorkerSource.BLOCKS_CACHED);
-    @SuppressWarnings("unchecked")
-    Gauge<Integer> blocksCached =
-        (Gauge<Integer>) metricRegistry.getGauges().get(blocksCachedProperty);
-
-    // Get values of the counters and gauges and put them into a metrics map.
-    SortedMap<String, Long> metrics = new TreeMap<>();
-    for (Map.Entry<String, Counter> counter : counters.entrySet()) {
-      metrics.put(counter.getKey(), counter.getValue().getCount());
-    }
-    metrics.put(blocksCachedProperty, blocksCached.getValue().longValue());
-
-    return RestUtils.createResponse(metrics);
-=======
     return RestUtils.call(new RestUtils.RestCallable<Map<String, Long>>() {
       @Override
       public Map<String, Long> call() throws Exception {
@@ -330,10 +291,11 @@
 
         // Only the gauge for cached blocks is retrieved here, other gauges are statistics of
         // free/used spaces, those statistics can be gotten via other REST apis.
-        String blocksCachedProperty = CommonUtils
-            .argsToString(".", WorkerContext.getWorkerSource().getName(),
-                WorkerSource.BLOCKS_CACHED);
-        @SuppressWarnings("unchecked") Gauge<Integer> blocksCached =
+        String blocksCachedProperty = CommonUtils.argsToString(".",
+            MetricsSystem.buildSourceRegistryName(MetricsSystem.WORKER_INSTANCE,
+                WorkerContext.getWorkerSource()), WorkerSource.BLOCKS_CACHED);
+        @SuppressWarnings("unchecked")
+        Gauge<Integer> blocksCached =
             (Gauge<Integer>) metricRegistry.getGauges().get(blocksCachedProperty);
 
         // Get values of the counters and gauges and put them into a metrics map.
@@ -346,6 +308,5 @@
         return metrics;
       }
     });
->>>>>>> 573456b3
   }
 }