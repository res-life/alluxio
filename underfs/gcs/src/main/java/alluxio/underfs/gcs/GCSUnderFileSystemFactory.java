--- conflicted
+++ resolved
@@ -69,29 +69,16 @@
    *
    * @return true if both access and secret key are present, false otherwise
    */
-<<<<<<< HEAD
   private boolean addAndCheckGoogleCredentials() {
+    // TODO(binfan): remove System.getProperty as it is covered by configuration
     String accessKeyConf = Constants.GCS_ACCESS_KEY;
-    if (System.getProperty(accessKeyConf) != null && Configuration.get(accessKeyConf) == null) {
+    if (System.getProperty(accessKeyConf) != null && !Configuration.containsKey(accessKeyConf)) {
       Configuration.set(accessKeyConf, System.getProperty(accessKeyConf));
     }
     String secretKeyConf = Constants.GCS_SECRET_KEY;
-    if (System.getProperty(secretKeyConf) != null && Configuration.get(secretKeyConf) == null) {
+    if (System.getProperty(secretKeyConf) != null && !Configuration.containsKey(secretKeyConf)) {
       Configuration.set(secretKeyConf, System.getProperty(secretKeyConf));
     }
-    return Configuration.get(accessKeyConf) != null && Configuration.get(secretKeyConf) != null;
-=======
-  private boolean addAndCheckGoogleCredentials(Configuration configuration) {
-    // TODO(binfan): remove System.getProperty as it is covered by configuration
-    String accessKeyConf = Constants.GCS_ACCESS_KEY;
-    if (System.getProperty(accessKeyConf) != null && !configuration.containsKey(accessKeyConf)) {
-      configuration.set(accessKeyConf, System.getProperty(accessKeyConf));
-    }
-    String secretKeyConf = Constants.GCS_SECRET_KEY;
-    if (System.getProperty(secretKeyConf) != null && !configuration.containsKey(secretKeyConf)) {
-      configuration.set(secretKeyConf, System.getProperty(secretKeyConf));
-    }
-    return configuration.containsKey(accessKeyConf) && configuration.containsKey(secretKeyConf);
->>>>>>> 594cffe5
+    return Configuration.containsKey(accessKeyConf) && Configuration.containsKey(secretKeyConf);
   }
 }