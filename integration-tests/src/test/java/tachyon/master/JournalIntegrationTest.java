/*
 * Licensed to the University of California, Berkeley under one or more contributor license
 * agreements. See the NOTICE file distributed with this work for additional information regarding
 * copyright ownership. The ASF licenses this file to You under the Apache License, Version 2.0 (the
 * "License"); you may not use this file except in compliance with the License. You may obtain a
 * copy of the License at
 *
 * http://www.apache.org/licenses/LICENSE-2.0
 *
 * Unless required by applicable law or agreed to in writing, software distributed under the License
 * is distributed on an "AS IS" BASIS, WITHOUT WARRANTIES OR CONDITIONS OF ANY KIND, either express
 * or implied. See the License for the specific language governing permissions and limitations under
 * the License.
 */

package tachyon.master;

import java.io.IOException;
import java.util.concurrent.ExecutorService;
import java.util.concurrent.Executors;

import org.junit.After;
import org.junit.Assert;
import org.junit.Before;
import org.junit.Test;

import tachyon.Constants;
import tachyon.TachyonURI;
import tachyon.client.TachyonFSTestUtils;
import tachyon.client.TachyonStorageType;
import tachyon.client.UnderStorageType;
import tachyon.client.file.FileOutStream;
import tachyon.client.file.TachyonFile;
import tachyon.client.file.TachyonFileSystem;
import tachyon.client.file.options.DeleteOptions;
import tachyon.client.file.options.LoadMetadataOptions;
import tachyon.client.file.options.MkdirOptions;
import tachyon.client.file.options.OutStreamOptions;
import tachyon.client.file.options.SetStateOptions;
import tachyon.conf.TachyonConf;
import tachyon.master.file.FileSystemMaster;
import tachyon.master.journal.Journal;
import tachyon.master.journal.ReadWriteJournal;
import tachyon.thrift.FileDoesNotExistException;
import tachyon.thrift.FileInfo;
import tachyon.thrift.InvalidPathException;
import tachyon.underfs.UnderFileSystem;
import tachyon.util.io.PathUtils;

/**
 * Test master journal, including checkpoint and entry log. Most tests will test entry log first,
 * followed by the checkpoint.
 */
public class JournalIntegrationTest {
  private LocalTachyonCluster mLocalTachyonCluster = null;
  private TachyonFileSystem mTfs = null;
  private TachyonURI mRootUri = new TachyonURI(TachyonURI.SEPARATOR);
  private final ExecutorService mExecutorService = Executors.newFixedThreadPool(2);
  private TachyonConf mMasterTachyonConf =  null;

  /**
   * Test add block
   *
   * @throws Exception
   */
  @Test
  public void AddBlockTest() throws Exception {
    TachyonURI uri = new TachyonURI("/xyz");
    OutStreamOptions options =
        new OutStreamOptions.Builder(mMasterTachyonConf).setBlockSize(64).build();
    FileOutStream os = mTfs.getOutStream(uri, options);
    for (int k = 0; k < 1000; k ++) {
      os.write(k);
    }
    os.close();
    FileInfo fInfo = mTfs.getInfo(mTfs.open(uri));
    mLocalTachyonCluster.stopTFS();
    AddBlockTestUtil(fInfo);
  }

  private FileSystemMaster createFsMasterFromJournal() throws IOException {
    return MasterTestUtils.createFileSystemMasterFromJournal(mMasterTachyonConf);
  }

  private void deleteFsMasterJournalLogs() throws IOException {
    String journalFolder = mLocalTachyonCluster.getMaster().getJournalFolder();
    Journal journal = new ReadWriteJournal(
        PathUtils.concatPath(journalFolder, Constants.FILE_SYSTEM_MASTER_SERVICE_NAME));
    UnderFileSystem.get(journalFolder, mMasterTachyonConf).delete(journal.getCurrentLogFilePath(),
        true);
  }

  private void AddBlockTestUtil(FileInfo fileInfo) throws IOException, InvalidPathException,
      FileDoesNotExistException {
    FileSystemMaster fsMaster = createFsMasterFromJournal();

    long rootId = fsMaster.getFileId(mRootUri);
    Assert.assertTrue(rootId != -1);
    Assert.assertEquals(1, fsMaster.getFileInfoList(rootId).size());
    long xyzId = fsMaster.getFileId(new TachyonURI("/xyz"));
    Assert.assertTrue(xyzId != -1);
    int temp = fileInfo.inMemoryPercentage;
    fileInfo.setInMemoryPercentage(0);
    Assert.assertEquals(fileInfo, fsMaster.getFileInfo(xyzId));
    fileInfo.setInMemoryPercentage(temp);
    fsMaster.stop();
  }

  /**
   * Test add checkpoint
   *
   * @throws Exception
   */
  @Test
  public void AddCheckpointTest() throws Exception {
<<<<<<< HEAD
    ClientOptions options =
        new ClientOptions.Builder(mMasterTachyonConf).setStorageTypes(TachyonStorageType
            .NO_STORE, UnderStorageType.SYNC_PERSIST).build();
    TachyonFSTestUtils.createByteFile(mTfs, "/xyz", options, 10);
=======
    OutStreamOptions options =
        new OutStreamOptions.Builder(mMasterTachyonConf)
            .setTachyonStorageType(TachyonStorageType.NO_STORE)
            .setUnderStorageType(UnderStorageType.PERSIST).build();
    TachyonFSTestUtils.createByteFile(mTfs, "/xyz", 10, options);
>>>>>>> c31c9ed0
    FileInfo fInfo = mTfs.getInfo(mTfs.open(new TachyonURI("/xyz")));
    TachyonURI ckPath = new TachyonURI("/xyz_ck");
    // TODO(cc): What's the counterpart in the new client API for this?
    LoadMetadataOptions recursive =
        new LoadMetadataOptions.Builder(new TachyonConf()).setRecursive(true).build();
    mTfs.loadMetadata(new TachyonURI("/xyz_ck"), new TachyonURI(fInfo.getUfsPath()), recursive);
    FileInfo ckFileInfo = mTfs.getInfo(mTfs.open(ckPath));
    mLocalTachyonCluster.stopTFS();
    AddCheckpointTestUtil(fInfo, ckFileInfo);
    deleteFsMasterJournalLogs();
    AddCheckpointTestUtil(fInfo, ckFileInfo);
  }

  private void AddCheckpointTestUtil(FileInfo fileInfo, FileInfo ckFileInfo)
      throws IOException, InvalidPathException, FileDoesNotExistException {
    FileSystemMaster fsMaster = createFsMasterFromJournal();

    long rootId = fsMaster.getFileId(mRootUri);
    Assert.assertTrue(rootId != -1);
    Assert.assertEquals(2, fsMaster.getFileInfoList(rootId).size());
    Assert.assertTrue(fsMaster.getFileId(new TachyonURI("/xyz")) != -1);
    Assert.assertTrue(fsMaster.getFileId(new TachyonURI("/xyz_ck")) != -1);
    Assert.assertEquals(fileInfo, fsMaster.getFileInfo(fsMaster.getFileId(new TachyonURI("/xyz"))));
    Assert.assertEquals(ckFileInfo,
        fsMaster.getFileInfo(fsMaster.getFileId(new TachyonURI("/xyz_ck"))));
    fsMaster.stop();
  }

  /**
   * mLocalTachyonCluster is not closed in after(). Need to be closed by any test method.
   *
   * @throws Exception
   */
  @After
  public final void after() throws Exception {
    mLocalTachyonCluster.stop();
    mExecutorService.shutdown();
  }

  @Before
  public final void before() throws Exception {
    mLocalTachyonCluster = new LocalTachyonCluster(Constants.GB, 100, Constants.GB);
    MasterContext.getConf().set(Constants.MASTER_JOURNAL_MAX_LOG_SIZE_BYTES, Integer.toString(
        Constants.KB));
    mLocalTachyonCluster.start();
    mTfs = mLocalTachyonCluster.getClient();
    mMasterTachyonConf = mLocalTachyonCluster.getMasterTachyonConf();
  }

  /**
   * Test completed Editlog deletion
   *
   * @throws Exception
   */
  @Test
  public void CompletedEditLogDeletionTest() throws Exception {
    for (int i = 0; i < 124; i ++) {
      mTfs.getOutStream(new TachyonURI("/a" + i),
          new OutStreamOptions.Builder(mMasterTachyonConf).setBlockSize((i + 10) / 10 * 64).build())
          .close();
    }
    mLocalTachyonCluster.stopTFS();

    String journalFolder =
        FileSystemMaster.getJournalDirectory(mLocalTachyonCluster.getMaster().getJournalFolder());
    Journal journal = new ReadWriteJournal(journalFolder);
    String completedPath = journal.getCompletedDirectory();
    Assert.assertTrue(UnderFileSystem.get(completedPath,
        mMasterTachyonConf).list(completedPath).length > 1);
    MultiEditLogTestUtil();
    Assert.assertTrue(UnderFileSystem.get(completedPath,
        mMasterTachyonConf).list(completedPath).length <= 1);
    MultiEditLogTestUtil();
  }

  /**
   * Test file and folder creation and deletion;
   *
   * @throws Exception
   */
  @Test
  public void DeleteTest() throws Exception {
    MkdirOptions recMkdir = new MkdirOptions.Builder(new TachyonConf()).setRecursive(true).build();
    DeleteOptions recDelete =
        new DeleteOptions.Builder(new TachyonConf()).setRecursive(true).build();
    for (int i = 0; i < 10; i ++) {
      String dirPath = "/i" + i;
      mTfs.mkdir(new TachyonURI(dirPath), recMkdir);
      for (int j = 0; j < 10; j ++) {
        OutStreamOptions option =
            new OutStreamOptions.Builder(mMasterTachyonConf).setBlockSize((i + j + 1) * 64).build();
        String filePath = dirPath + "/j" + j;
        mTfs.getOutStream(new TachyonURI(filePath), option).close();
        if (j >= 5) {
          mTfs.delete(mTfs.open(new TachyonURI(filePath)), recDelete);
        }
      }
      if (i >= 5) {
        mTfs.delete(mTfs.open(new TachyonURI(dirPath)), recDelete);
      }
    }
    mLocalTachyonCluster.stopTFS();
    DeleteTestUtil();
    deleteFsMasterJournalLogs();
    DeleteTestUtil();
  }

  private void DeleteTestUtil() throws IOException, InvalidPathException,
      FileDoesNotExistException {
    FileSystemMaster fsMaster = createFsMasterFromJournal();
    long rootId = fsMaster.getFileId(mRootUri);
    Assert.assertTrue(rootId != -1);
    Assert.assertEquals(5, fsMaster.getFileInfoList(rootId).size());
    for (int i = 0; i < 5; i ++) {
      for (int j = 0; j < 5; j ++) {
        Assert.assertTrue(fsMaster.getFileId(new TachyonURI("/i" + i + "/j" + j)) != -1);
      }
    }
    fsMaster.stop();
  }

  @Test
  public void EmptyImageTest() throws Exception {
    mLocalTachyonCluster.stopTFS();
    FileSystemMaster fsMaster = createFsMasterFromJournal();
    long rootId = fsMaster.getFileId(mRootUri);
    Assert.assertTrue(rootId != -1);
    Assert.assertEquals(0, fsMaster.getFileInfoList(rootId).size());
    fsMaster.stop();
  }

  /**
   * Test file and folder creation.
   *
   * @throws Exception
   */
  @Test
  public void FileFolderTest() throws Exception {
    for (int i = 0; i < 10; i ++) {
      mTfs.mkdir(new TachyonURI("/i" + i));
      for (int j = 0; j < 10; j ++) {
        OutStreamOptions option =
            new OutStreamOptions.Builder(mMasterTachyonConf).setBlockSize((i + j + 1) * 64).build();
        mTfs.getOutStream(new TachyonURI("/i" + i + "/j" + j), option).close();
      }
    }
    mLocalTachyonCluster.stopTFS();
    FileFolderUtil();
    deleteFsMasterJournalLogs();
    FileFolderUtil();
  }

  private void FileFolderUtil() throws IOException, InvalidPathException,
      FileDoesNotExistException {
    FileSystemMaster fsMaster = createFsMasterFromJournal();
    long rootId = fsMaster.getFileId(mRootUri);
    Assert.assertTrue(rootId != -1);
    Assert.assertEquals(10, fsMaster.getFileInfoList(rootId).size());
    for (int i = 0; i < 10; i ++) {
      for (int j = 0; j < 10; j ++) {
        Assert.assertTrue(fsMaster.getFileId(new TachyonURI("/i" + i + "/j" + j)) != -1);
      }
    }
    fsMaster.stop();
  }

  /**
   * Test files creation.
   *
   * @throws Exception
   */
  @Test
  public void FileTest() throws Exception {
    OutStreamOptions option =
        new OutStreamOptions.Builder(mMasterTachyonConf).setBlockSize(64).build();
    TachyonURI filePath = new TachyonURI("/xyz");
    mTfs.getOutStream(filePath, option).close();
    FileInfo fInfo = mTfs.getInfo(mTfs.open(filePath));
    mLocalTachyonCluster.stopTFS();
    FileTestUtil(fInfo);
    deleteFsMasterJournalLogs();
    FileTestUtil(fInfo);
  }

  private void FileTestUtil(FileInfo fileInfo) throws IOException, InvalidPathException,
      FileDoesNotExistException {
    FileSystemMaster fsMaster = createFsMasterFromJournal();
    long rootId = fsMaster.getFileId(mRootUri);
    Assert.assertTrue(rootId != -1);
    Assert.assertEquals(1, fsMaster.getFileInfoList(rootId).size());
    long fileId = fsMaster.getFileId(new TachyonURI("/xyz"));
    Assert.assertTrue(fileId != -1);
    Assert.assertEquals(fileInfo, fsMaster.getFileInfo(fileId));
    fsMaster.stop();
  }

  /**
   * Test journalling of inodes being pinned.
   */
  @Test
  public void PinTest() throws Exception {
    SetStateOptions setPinned =
        new SetStateOptions.Builder(new TachyonConf()).setPinned(true).build();
    SetStateOptions setUnpinned =
        new SetStateOptions.Builder(new TachyonConf()).setPinned(false).build();
    mTfs.mkdir(new TachyonURI("/myFolder"));
    TachyonFile folder = mTfs.open(new TachyonURI("/myFolder"));
    mTfs.setState(folder, setPinned);

    TachyonURI file0Path = new TachyonURI("/myFolder/file0");
    OutStreamOptions op = new OutStreamOptions.Builder(mMasterTachyonConf).setBlockSize(64).build();
    mTfs.getOutStream(file0Path, op).close();
    TachyonFile file0 = mTfs.open(file0Path);
    mTfs.setState(file0, setUnpinned);

    TachyonURI file1Path = new TachyonURI("/myFolder/file1");
    mTfs.getOutStream(file1Path, op).close();

    FileInfo folderInfo = mTfs.getInfo(folder);
    FileInfo file0Info = mTfs.getInfo(file0);
    FileInfo file1Info = mTfs.getInfo(mTfs.open(file1Path));

    mLocalTachyonCluster.stopTFS();

    PinTestUtil(folderInfo, file0Info, file1Info);
    deleteFsMasterJournalLogs();
    PinTestUtil(folderInfo, file0Info, file1Info);
  }

  private void PinTestUtil(FileInfo folder, FileInfo file0, FileInfo file1)
      throws IOException, InvalidPathException, FileDoesNotExistException {
    FileSystemMaster fsMaster = createFsMasterFromJournal();

    FileInfo info = fsMaster.getFileInfo(fsMaster.getFileId(new TachyonURI("/myFolder")));
    Assert.assertEquals(folder, info);
    Assert.assertTrue(info.isPinned);

    info = fsMaster.getFileInfo(fsMaster.getFileId(new TachyonURI("/myFolder/file0")));
    Assert.assertEquals(file0, info);
    Assert.assertFalse(info.isPinned);

    info = fsMaster.getFileInfo(fsMaster.getFileId(new TachyonURI("/myFolder/file1")));
    Assert.assertEquals(file1, info);
    Assert.assertTrue(info.isPinned);

    fsMaster.stop();
  }

  /**
   * Test folder creation.
   *
   * @throws Exception
   */
  @Test
  public void FolderTest() throws Exception {
    TachyonURI folderPath = new TachyonURI("/xyz");
    mTfs.mkdir(folderPath);
    FileInfo fInfo = mTfs.getInfo(mTfs.open(folderPath));
    mLocalTachyonCluster.stopTFS();
    FolderTest(fInfo);
    deleteFsMasterJournalLogs();
    FolderTest(fInfo);
  }

  private void FolderTest(FileInfo fileInfo) throws IOException, InvalidPathException,
      FileDoesNotExistException {
    FileSystemMaster fsMaster = createFsMasterFromJournal();
    long rootId = fsMaster.getFileId(mRootUri);
    Assert.assertTrue(rootId != -1);
    Assert.assertEquals(1, fsMaster.getFileInfoList(rootId).size());
    long fileId = fsMaster.getFileId(new TachyonURI("/xyz"));
    Assert.assertTrue(fileId != -1);
    Assert.assertEquals(fileInfo, fsMaster.getFileInfo(fileId));
    fsMaster.stop();
  }

  /**
   * Test files creation.
   *
   * @throws Exception
   */
  @Test
  public void ManyFileTest() throws Exception {
    for (int i = 0; i < 10; i ++) {
      OutStreamOptions option =
          new OutStreamOptions.Builder(mMasterTachyonConf).setBlockSize((i + 1) * 64).build();
      mTfs.getOutStream(new TachyonURI("/a" + i), option).close();
    }
    mLocalTachyonCluster.stopTFS();
    ManyFileTestUtil();
    deleteFsMasterJournalLogs();
    ManyFileTestUtil();
  }

  private void ManyFileTestUtil() throws IOException, InvalidPathException,
      FileDoesNotExistException {
    FileSystemMaster fsMaster = createFsMasterFromJournal();
    long rootId = fsMaster.getFileId(mRootUri);
    Assert.assertTrue(rootId != -1);
    Assert.assertEquals(10, fsMaster.getFileInfoList(rootId).size());
    for (int k = 0; k < 10; k ++) {
      Assert.assertTrue(fsMaster.getFileId(new TachyonURI("/a" + k)) != -1);
    }
    fsMaster.stop();
  }

  /**
   * Test reading multiple edit logs.
   *
   * @throws Exception
   */
  @Test
  public void MultiEditLogTest() throws Exception {
    for (int i = 0; i < 124; i ++) {
      OutStreamOptions op =
          new OutStreamOptions.Builder(mMasterTachyonConf).setBlockSize((i + 10) / 10 * 64).build();
      mTfs.getOutStream(new TachyonURI("/a" + i), op);
    }
    mLocalTachyonCluster.stopTFS();
    MultiEditLogTestUtil();
    deleteFsMasterJournalLogs();
    MultiEditLogTestUtil();
  }

  private void MultiEditLogTestUtil() throws IOException, InvalidPathException,
      FileDoesNotExistException {
    FileSystemMaster fsMaster = createFsMasterFromJournal();
    long rootId = fsMaster.getFileId(mRootUri);
    Assert.assertTrue(rootId != -1);
    Assert.assertEquals(124, fsMaster.getFileInfoList(rootId).size());
    for (int k = 0; k < 124; k ++) {
      Assert.assertTrue(fsMaster.getFileId(new TachyonURI("/a" + k)) != -1);
    }
    fsMaster.stop();
  }

  // TODO(cc) The edit log behavior this test was testing no longer exists, do we need to add it
  // back?
  ///**
  // * Test renaming completed edit logs.
  // *
  // * @throws Exception
  // */
  //@Test
  //public void RenameEditLogTest() throws Exception {
  //  String journalPrefix = "/tmp/JournalDir" + String.valueOf(System.currentTimeMillis());
  //  Journal journal = new Journal(journalPrefix, mMasterTachyonConf);
  //  UnderFileSystem ufs = UnderFileSystem.get(journalPrefix, mMasterTachyonConf);
  //  ufs.delete(journalPrefix, true);
  //  ufs.mkdirs(journalPrefix, true);
  //  OutputStream ops = ufs.create(journal.getCurrentLogFilePath());
  //  if (ops != null) {
  //    ops.close();
  //  }
  //  if (ufs != null) {
  //    ufs.close();
  //  }

  //  // Write operation and flush them to completed directory.
  //  JournalWriter journalWriter = journal.getNewWriter();
  //  journalWriter.setMaxLogSize(100);
  //  JournalOutputStream entryOs = journalWriter.getEntryOutputStream();
  //  for (int i = 0; i < 124; i ++) {
  //    entryOs.writeEntry(new InodeFileEntry(System.currentTimeMillis(), i, "/sth" + i, 0L, false,
  //        System.currentTimeMillis(), Constants.DEFAULT_BLOCK_SIZE_BYTE, 10, false, false,
  //        "/sth" + i, Lists.newArrayList(1L)));
  //    entryOs.flush();
  //  }
  //  entryOs.close();

  //  // Rename completed edit logs when loading them.
  //  String completedDir = journal.getCompletedDirectory();
  //  ufs = UnderFileSystem.get(completedDir, mMasterTachyonConf);
  //  int numOfCompleteFiles = ufs.list(completedDir).length;
  //  Assert.assertTrue(numOfCompleteFiles > 0);
  //  EditLog.setBackUpLogStartNum(numOfCompleteFiles / 2);
  //  log = new EditLog(journalPath, false, 0, mMasterTachyonConf);
  //  int numOfCompleteFilesLeft = numOfCompleteFiles - numOfCompleteFiles / 2 + 1;
  //  Assert.assertEquals(numOfCompleteFilesLeft, ufs.list(completedStr).length);
  //  for (int i = 0; i < numOfCompleteFilesLeft; i ++) {
  //    Assert.assertTrue(ufs.exists(completedStr + i + ".editLog"));
  //  }
  //  EditLog.setBackUpLogStartNum(-1);
  //  log.close();
  //  ufs.delete(journalPrefix, true);
  //  if (ufs != null) {
  //    ufs.close();
  //  }
  //}

  /**
   * Test file and folder creation, and rename;
   *
   * @throws Exception
   */
  @Test
  public void RenameTest() throws Exception {
    for (int i = 0; i < 10; i ++) {
      mTfs.mkdir(new TachyonURI("/i" + i));
      for (int j = 0; j < 10; j ++) {
        OutStreamOptions option =
            new OutStreamOptions.Builder(mMasterTachyonConf).setBlockSize((i + j + 1) * 64).build();
        TachyonURI path = new TachyonURI("/i" + i + "/j" + j);
        mTfs.getOutStream(path, option).close();
        mTfs.rename(mTfs.open(path), new TachyonURI("/i" + i + "/jj" + j));
      }
      mTfs.rename(mTfs.open(new TachyonURI("/i" + i)), new TachyonURI("/ii" + i));
    }
    mLocalTachyonCluster.stopTFS();
    RenameTestUtil();
    deleteFsMasterJournalLogs();
    RenameTestUtil();
  }

  private void RenameTestUtil()
      throws IOException, InvalidPathException, FileDoesNotExistException {
    FileSystemMaster fsMaster = createFsMasterFromJournal();
    long rootId = fsMaster.getFileId(mRootUri);
    Assert.assertTrue(rootId != -1);
    Assert.assertEquals(10, fsMaster.getFileInfoList(rootId).size());
    for (int i = 0; i < 10; i ++) {
      for (int j = 0; j < 10; j ++) {
        Assert.assertTrue(fsMaster.getFileId(new TachyonURI("/ii" + i + "/jj" + j)) != -1);
      }
    }
    fsMaster.stop();
  }

  // TODO(cc) Add these back when there is new RawTable client API.
  ///**
  // * Test folder creation.
  // *
  // * @throws Exception
  // */
  //@Test
  //public void TableTest() throws Exception {
  //  mTfs.createRawTable(new TachyonURI("/xyz"), 10);
  //  FileInfo fInfo =
  //      mLocalTachyonCluster.getMasterInfo().getClientFileInfo(new TachyonURI("/xyz"));
  //  mLocalTachyonCluster.stopTFS();
  //  TableTest(fInfo);
  //  String editLogPath = mLocalTachyonCluster.getEditLogPath();
  //  UnderFileSystem.get(editLogPath, mMasterTachyonConf).delete(editLogPath, true);
  //  TableTest(fInfo);
  //}

  //private void TableTest(FileInfo fileInfo) throws IOException, InvalidPathException,
  //    FileDoesNotExistException {
  //  String masterJournal = mMasterTachyonConf.get(Constants.MASTER_JOURNAL_FOLDER);
  //  Journal journal = new Journal(masterJournal, "image.data", "log.data", mMasterTachyonConf);
  //  MasterInfo info = new MasterInfo(new InetSocketAddress(9999), journal, mExecutorService,
  //      mMasterTachyonConf);
  //  info.init();
  //  Assert.assertEquals(12, info.ls(mRootUri, true).size());
  //  Assert.assertTrue(info.getFileId(mRootUri) != -1);
  //  Assert.assertTrue(info.getFileId(new TachyonURI("/xyz")) != -1);
  //  Assert.assertEquals(fileInfo, info.getClientFileInfo(info.getFileId(new TachyonURI("/xyz"))));
  //  info.stop();
  //}
}<|MERGE_RESOLUTION|>--- conflicted
+++ resolved
@@ -113,18 +113,11 @@
    */
   @Test
   public void AddCheckpointTest() throws Exception {
-<<<<<<< HEAD
-    ClientOptions options =
-        new ClientOptions.Builder(mMasterTachyonConf).setStorageTypes(TachyonStorageType
-            .NO_STORE, UnderStorageType.SYNC_PERSIST).build();
-    TachyonFSTestUtils.createByteFile(mTfs, "/xyz", options, 10);
-=======
     OutStreamOptions options =
         new OutStreamOptions.Builder(mMasterTachyonConf)
             .setTachyonStorageType(TachyonStorageType.NO_STORE)
-            .setUnderStorageType(UnderStorageType.PERSIST).build();
+            .setUnderStorageType(UnderStorageType.SYNC_PERSIST).build();
     TachyonFSTestUtils.createByteFile(mTfs, "/xyz", 10, options);
->>>>>>> c31c9ed0
     FileInfo fInfo = mTfs.getInfo(mTfs.open(new TachyonURI("/xyz")));
     TachyonURI ckPath = new TachyonURI("/xyz_ck");
     // TODO(cc): What's the counterpart in the new client API for this?
