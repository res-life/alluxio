--- conflicted
+++ resolved
@@ -110,7 +110,7 @@
     sWriteUnderStore =
         new ClientOptions.Builder(mMasterTachyonConf).setStorageTypes(TachyonStorageType
             .NO_STORE, UnderStorageType.PERSIST).setBlockSize(BLOCK_SIZE_BYTES).build();
-    sWriteLocal = 
+    sWriteLocal =
         new ClientOptions.Builder(mMasterTachyonConf).setStorageTypes(TachyonStorageType.STORE,
             UnderStorageType.PERSIST).setBlockSize(BLOCK_SIZE_BYTES)
             .setLocation(NetworkAddressUtils.getLocalHostName(ClientContext.getConf())).build();
@@ -253,13 +253,8 @@
    */
   @Test
   public void longWriteChangesSessionId() throws IOException, InterruptedException, TException {
-<<<<<<< HEAD
     TachyonURI filePath = new TachyonURI(PathUtils.concatPath(sMountPoint, PathUtils.uniqPath()));
-    int len = 2;
-=======
-    TachyonURI filePath = new TachyonURI(PathUtils.uniqPath());
     final int length = 2;
->>>>>>> 59b5afe4
     FileOutStream os = mTfs.getOutStream(filePath, sWriteUnderStore);
     os.write((byte) 0);
     Thread.sleep(mMasterTachyonConf.getInt(Constants.USER_HEARTBEAT_INTERVAL_MS) * 2);
